--- conflicted
+++ resolved
@@ -1,23 +1,54 @@
-Given the complexity of the task, we will need to create several Python files to handle different parts of the application. Here are the core classes, functions, and methods that will be necessary:
+Amanuensis, *noun*. /əˌmænjuˈensɪs/.  
+Early 17th cent.: Latin, from (servus) a manu ‘(slave) at hand(writing), secretary’ + -ensis ‘belonging to’.  
+1. a person who writes down your words when you cannot write.
+2. an assistant, especially one who writes or types for somebody.  
 
-<<<<<<< HEAD
-1. `config.py`: This file will handle the reading of the `config.toml` file and provide an easy way for other parts of the application to access the configuration settings.
-
-2. `unicode_replacement.py`: This file will handle the Unicode replacement functionality. It will include a function to replace and/or delete Unicode characters based on the mappings provided in the `config.toml` file.
-=======
 # Amanuensis: A human-supervised normalization tool for early modern abbreviated texts
 [![DOI](https://zenodo.org/badge/DOI/10.5281/zenodo.8224585.svg)](https://doi.org/10.5281/zenodo.8224585)
 
 
 Amanuensis is a fairly robust Python application, tailored specifically for researchers in the Digital Humanities. It is designed to accelerate normalization tasks for large-scale text data, transforming old and complex texts into a more digestible format. This preparation is crucial for further digital analysis and manipulation. With Amanuensis, you can make your text data more accessible and easier to work with.
->>>>>>> 0fd07238
 
-3. `word_normalization.py`: This file will handle the word normalization functionality. It will include functions to normalize abbreviated words based on the dictionaries provided, and to prompt the user for input when necessary.
+<img width="1792" alt="Screenshot 2023-07-31 at 18 59 01" src="https://github.com/Pantagrueliste/Amanuensis/assets/9995536/33ccccc5-4287-4874-891a-e57035e5418e">
 
-4. `gpt_suggestions.py`: This file will handle the GPT suggestions functionality. It will include a function to generate a replacement suggestion from GPT based on the context of the abbreviated word.
+## Features
 
-5. `main.py`: This will be the entry point of the application. It will use the functions from the other files to perform the necessary tasks.
+- **Unicode Replacement**: Handles a customizable dictionary of unicode characters and transforms them into understandable text representations.
+- **Dynamic Word Normalization**: Changes words that contain special characters into valid English words.
+- **Interactive Correction**: If a word can't be automatically normalized, the application prompts the user for input.
+- **Progress Stats**: Offers real-time statistics like elapsed time, estimated remaining time, and percentage of files processed to keep you informed about the normalization process.
+- **Batch Processing**: Processes all text files in a given directory, saving the output into a "FinalText" directory.
+- **Difficulty Log**: Logs difficult passages for later review and analysis.
 
-Now, let's start with the `main.py` file:
+## Upcoming Features
 
-main.py+- **Improved Robustness**: Improved error handling, code simplification.
+- **Increased Performance**: Async IO and multithreading.
+- **Multilingual Support**: Addition of French, Italian, and Spanish.
+- **Increased Customization**: More options in TOML config file.
+- **OpenAI API**: Optional step in the Dynamic Word Normalization leveraging Large Language Models such as GPT-4.
+- **Documentation**: Basic documentation in English.
+- **Gamification**: Improved UX for a better user engagement.
+
+Feel free to suggest new features in the Issues section.
+
+## Usage
+
+To use Amanuensis, simply clone this repository, navigate to the directory, and run `python amanuensis.py`. When prompted, enter the directory where your text files are located. The script will then normalize each file, line by line, applying the normalization function to each word. 
+
+## Dependencies
+
+- Python 3.7+
+- NLTK
+- Levenshtein
+- colorama
+- tqdm
+- art
+
+## Contributing
+
+Contributions are welcome! Please feel free to submit a pull request.
+
+## License
+
+This project is licensed under the terms of the MIT license. For more details, see the [LICENSE](LICENSE.md) file.